--- conflicted
+++ resolved
@@ -368,16 +368,11 @@
     // ************************************************************************************** 
     MomentumToVelocity(xvel_new, yvel_new, zvel_new, cons_new, xmom_new, ymom_new, zmom_new, solverChoice);
 
-<<<<<<< HEAD
+    // One final application of non-periodic BCs after all RK3 stages have been called, this time on velocities
+
     amrex::Vector<MultiFab*> vars{&cons_new, &xvel_new, &yvel_new, &zvel_new};
 
     ERF::applyBCs(geom, vars);
-=======
-    // One final application of non-periodic BCs after all RK3 stages have been called, this time on velocities
-
-    amrex::Vector<MultiFab*> vars_4{&cons_new, &xvel_new, &yvel_new, &zvel_new};
-
-    ERF::applyBCs(geom, vars_4);
->>>>>>> 4ba0d4cf
+    
 
 }