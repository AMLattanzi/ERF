#include <AMReX.H>
#include <AMReX_MultiFab.H>
#include <AMReX_ArrayLim.H>
#include <AMReX_BC_TYPES.H>
//#include <AMReX_VisMF.H>

#include <Constants.H>

#include <ERF.H>
#include <RK3.H>
#include <EOS.H>

using namespace amrex;

void RK3_stage  (MultiFab& cons_old,  MultiFab& cons_upd,
                 MultiFab& xmom_old, MultiFab& ymom_old, MultiFab& zmom_old, 
                 MultiFab& xmom_upd, MultiFab& ymom_upd, MultiFab& zmom_upd, 
                 MultiFab& xvel    , MultiFab& yvel    , MultiFab& zvel    ,  
                 MultiFab& prim    , MultiFab& source,
                 MultiFab& eta, MultiFab& zeta, MultiFab& kappa,
                 std::array< MultiFab, AMREX_SPACEDIM>& faceflux,
                 std::array< MultiFab, 2 >& edgeflux_x,
                 std::array< MultiFab, 2 >& edgeflux_y,
                 std::array< MultiFab, 2 >& edgeflux_z,
                 std::array< MultiFab, AMREX_SPACEDIM>& cenflux,
                 const amrex::Geometry geom, const amrex::Real* dxp, const amrex::Real dt,
                 const SolverChoice& solverChoice)
{
    BL_PROFILE_VAR("RK3_stage()",RK3_stage);

    int nvars = cons_old.nComp(); 

    // ************************************************************************************
    // Fill the ghost cells/faces of the MultiFabs we will need
    // Apply BC on state data at cells
    // ************************************************************************************ 
    cons_old.FillBoundary(geom.periodicity());

    // Apply BC on velocity data on faces
    // Note that in RK3_advance, the BC was applied on momentum
    xvel.FillBoundary(geom.periodicity());
    yvel.FillBoundary(geom.periodicity());
    zvel.FillBoundary(geom.periodicity());

<<<<<<< HEAD
    amrex::Vector<MultiFab&> vars{cons_old, xvel, yvel, zvel};

    for (int dir = 0; dir < 2*AMREX_SPACEDIM; dir++) {
      phys_bc[dir].applyBC(geom, vars);
    }

    // ************************************************************************************** 

=======
    // **************************************************************************************
    // Deal with gravity
>>>>>>> 6b938325
    const GpuArray<Real, AMREX_SPACEDIM> dx = geom.CellSizeArray();
    Real gravity = solverChoice.use_gravity? CONST_GRAV: 0.0;
    const    Array<Real,AMREX_SPACEDIM> grav{0.0, 0.0, gravity};
    const GpuArray<Real,AMREX_SPACEDIM> grav_gpu{grav[0], grav[1], grav[2]};

    // ************************************************************************************** 
    // 
    // Calculate face-based fluxes to update cell-centered quantities, and 
    //           edge-based and cell-based fluxes to update face-centered quantities
    // 
    // **************************************************************************************
    // TODO: No need for 'CalcAdvFlux'. Remove/clean this
//    CalcAdvFlux(cons_old, xmom_old, ymom_old, zmom_old,
//                xvel    , yvel    , zvel    ,
//                faceflux, edgeflux_x, edgeflux_y, edgeflux_z, cenflux,
//                geom, dxp, dt,
//                solverChoice);
//#if 0
//    CalcDiffFlux(cons_old, xmom_old, ymom_old, zmom_old,
//                 xvel    , yvel    , zvel    ,
//                 eta, zeta, kappa,
//                 faceflux, edgeflux_x, edgeflux_y, edgeflux_z, cenflux,
//                 geom, dxp, dt,
//                 solverChoice);
//#endif

    // **************************************************************************************
    // Define updates in the current RK stage, fluxes are computed here itself
    //TODO: Benchmarking ofperformance. We are computing the fluxes on the fly. 
    //If the performance slows, consider saving all the fluxes apriori and accessing them here.

    // ************************************************************************************** 
    for ( MFIter mfi(cons_old,TilingIfNotGPU()); mfi.isValid(); ++mfi) {
        
        const Box& bx = mfi.tilebox();
        const Box& tbx = mfi.nodaltilebox(0);
        const Box& tby = mfi.nodaltilebox(1);
        const Box& tbz = mfi.nodaltilebox(2);

        const Array4<Real> & cell_data_old     = cons_old.array(mfi);
        const Array4<Real> & cell_data_upd     = cons_upd.array(mfi);
        const Array4<Real> & source_fab = source.array(mfi);

        const Array4<Real> & u = xvel.array(mfi);
        const Array4<Real> & v = yvel.array(mfi);
        const Array4<Real> & w = zvel.array(mfi);

        const Array4<Real>& rho_u = xmom_old.array(mfi);
        const Array4<Real>& rho_v = ymom_old.array(mfi);
        const Array4<Real>& rho_w = zmom_old.array(mfi);

        const Array4<Real>& rho_u_upd = xmom_upd.array(mfi);
        const Array4<Real>& rho_v_upd = ymom_upd.array(mfi);
        const Array4<Real>& rho_w_upd = zmom_upd.array(mfi);

        // TODO: We won't need faceflux, edgeflux, and centflux when using the new code architecture.Remove them. Fluxes are computed here itself.
//        Array4<Real const> const& xflux = faceflux[0].array(mfi);
//        Array4<Real const> const& yflux = faceflux[1].array(mfi);
//        Array4<Real const> const& zflux = faceflux[2].array(mfi);

//        Array4<Real const> const& edgex_v = edgeflux_x[0].array(mfi);
//        Array4<Real const> const& edgex_w = edgeflux_x[1].array(mfi);
//
//        Array4<Real const> const& edgey_u = edgeflux_y[0].array(mfi);
//        Array4<Real const> const& edgey_w = edgeflux_y[1].array(mfi);
//
//        Array4<Real const> const& edgez_u = edgeflux_z[0].array(mfi);
//        Array4<Real const> const& edgez_v = edgeflux_z[1].array(mfi);
//
//        Array4<Real const> const& cenx_u = cenflux[0].array(mfi);
//        Array4<Real const> const& ceny_v = cenflux[1].array(mfi);
//        Array4<Real const> const& cenz_w = cenflux[2].array(mfi);

//        amrex::ParallelFor(bx, nvars, [=] AMREX_GPU_DEVICE (int i, int j, int k, int n) noexcept
//        {
//            cell_data_upd(i,j,k,n) = - dt *
//                ( AMREX_D_TERM(  (xflux(i+1,j,k,n) - xflux(i,j,k,n)) / dx[0],
//                               + (yflux(i,j+1,k,n) - yflux(i,j,k,n)) / dx[1],
//                               + (zflux(i,j,k+1,n) - zflux(i,j,k,n)) / dx[2])
//                                                                                       )
//                + dt*source_fab(i,j,k,n);
//        });

        // **************************************************************************************
        // Define updates in the RHS of continuity, temperature, and scalar equations
        // **************************************************************************************
        amrex::ParallelFor(bx, nvars,
       [=] AMREX_GPU_DEVICE (int i, int j, int k, int n) noexcept {
            cell_data_upd(i, j, k, n) = 0.0; // Initialize the updated state eqn term to zero.

            // Compute advection terms.
            if (solverChoice.use_advection) { // TODO: Put the stuff within this 'if' in a function and simply call it
                Real xFaceFluxNext, xFaceFluxPrev, yFaceFluxNext, yFaceFluxPrev, zFaceFluxNext, zFaceFluxPrev;
                switch(n) {
                    case Rho_comp: // Continuity
                        xFaceFluxNext = ComputeAdvectedQuantityForState(i, j, k, rho_u, rho_v, rho_w, cell_data_old, NextOrPrev::next, AdvectedQuantity::unity, AdvectingQuantity::rho_u, solverChoice.spatial_order);
                        xFaceFluxPrev = ComputeAdvectedQuantityForState(i, j, k, rho_u, rho_v, rho_w, cell_data_old, NextOrPrev::prev, AdvectedQuantity::unity, AdvectingQuantity::rho_u, solverChoice.spatial_order);
                        yFaceFluxNext = ComputeAdvectedQuantityForState(i, j, k, rho_u, rho_v, rho_w, cell_data_old, NextOrPrev::next, AdvectedQuantity::unity, AdvectingQuantity::rho_v, solverChoice.spatial_order);
                        yFaceFluxPrev = ComputeAdvectedQuantityForState(i, j, k, rho_u, rho_v, rho_w, cell_data_old, NextOrPrev::prev, AdvectedQuantity::unity, AdvectingQuantity::rho_v, solverChoice.spatial_order);
                        zFaceFluxNext = ComputeAdvectedQuantityForState(i, j, k, rho_u, rho_v, rho_w, cell_data_old, NextOrPrev::next, AdvectedQuantity::unity, AdvectingQuantity::rho_w, solverChoice.spatial_order);
                        zFaceFluxPrev = ComputeAdvectedQuantityForState(i, j, k, rho_u, rho_v, rho_w, cell_data_old, NextOrPrev::prev, AdvectedQuantity::unity, AdvectingQuantity::rho_w, solverChoice.spatial_order);
                        break;
                    case RhoTheta_comp: // Temperature
                        xFaceFluxNext = ComputeAdvectedQuantityForState(i, j, k, rho_u, rho_v, rho_w, cell_data_old, NextOrPrev::next, AdvectedQuantity::theta, AdvectingQuantity::rho_u, solverChoice.spatial_order);
                        xFaceFluxPrev = ComputeAdvectedQuantityForState(i, j, k, rho_u, rho_v, rho_w, cell_data_old, NextOrPrev::prev, AdvectedQuantity::theta, AdvectingQuantity::rho_u, solverChoice.spatial_order);
                        yFaceFluxNext = ComputeAdvectedQuantityForState(i, j, k, rho_u, rho_v, rho_w, cell_data_old, NextOrPrev::next, AdvectedQuantity::theta, AdvectingQuantity::rho_v, solverChoice.spatial_order);
                        yFaceFluxPrev = ComputeAdvectedQuantityForState(i, j, k, rho_u, rho_v, rho_w, cell_data_old, NextOrPrev::prev, AdvectedQuantity::theta, AdvectingQuantity::rho_v, solverChoice.spatial_order);
                        zFaceFluxNext = ComputeAdvectedQuantityForState(i, j, k, rho_u, rho_v, rho_w, cell_data_old, NextOrPrev::next, AdvectedQuantity::theta, AdvectingQuantity::rho_w, solverChoice.spatial_order);
                        zFaceFluxPrev = ComputeAdvectedQuantityForState(i, j, k, rho_u, rho_v, rho_w, cell_data_old, NextOrPrev::prev, AdvectedQuantity::theta, AdvectingQuantity::rho_w, solverChoice.spatial_order);
                        break;
                    case RhoScalar_comp: // Scalar
                        xFaceFluxNext = ComputeAdvectedQuantityForState(i, j, k, rho_u, rho_v, rho_w, cell_data_old, NextOrPrev::next, AdvectedQuantity::scalar, AdvectingQuantity::rho_u, solverChoice.spatial_order);
                        xFaceFluxPrev = ComputeAdvectedQuantityForState(i, j, k, rho_u, rho_v, rho_w, cell_data_old, NextOrPrev::prev, AdvectedQuantity::scalar, AdvectingQuantity::rho_u, solverChoice.spatial_order);
                        yFaceFluxNext = ComputeAdvectedQuantityForState(i, j, k, rho_u, rho_v, rho_w, cell_data_old, NextOrPrev::next, AdvectedQuantity::scalar, AdvectingQuantity::rho_v, solverChoice.spatial_order);
                        yFaceFluxPrev = ComputeAdvectedQuantityForState(i, j, k, rho_u, rho_v, rho_w, cell_data_old, NextOrPrev::prev, AdvectedQuantity::scalar, AdvectingQuantity::rho_v, solverChoice.spatial_order);
                        zFaceFluxNext = ComputeAdvectedQuantityForState(i, j, k, rho_u, rho_v, rho_w, cell_data_old, NextOrPrev::next, AdvectedQuantity::scalar, AdvectingQuantity::rho_w, solverChoice.spatial_order);
                        zFaceFluxPrev = ComputeAdvectedQuantityForState(i, j, k, rho_u, rho_v, rho_w, cell_data_old, NextOrPrev::prev, AdvectedQuantity::scalar, AdvectingQuantity::rho_w, solverChoice.spatial_order);
                        break;
                    default:
                        amrex::Abort("Error: Conserved quantity index is unrecognized");
                }
                // Add advective terms. TODO: Put this under a if condition
                cell_data_upd(i, j, k, n) += (-dt) *
                                             (    (xFaceFluxNext - xFaceFluxPrev) / dx[0]
                                                + (yFaceFluxNext - yFaceFluxPrev) / dx[1]
                                                + (zFaceFluxNext - zFaceFluxPrev) / dx[2]
                                             );
            } // Stuff to do with advection

            // Compute diffusive terms terms. TODO: Put this under a if condition
            Real xDiffFlux = 0.0, yDiffFlux = 0.0, zDiffFlux = 0.0, diffCoeff = 0.0;
            if (solverChoice.use_thermal_diffusion) {
                xDiffFlux = ComputeDiffusionTermForState(i, j, k, cell_data_old, RhoTheta_comp, Coord::x);
                yDiffFlux = ComputeDiffusionTermForState(i, j, k, cell_data_old, RhoTheta_comp, Coord::y);
                zDiffFlux = ComputeDiffusionTermForState(i, j, k, cell_data_old, RhoTheta_comp, Coord::z);
                diffCoeff = solverChoice.alpha_T;
            }
            if (solverChoice.use_scalar_diffusion) {
                xDiffFlux = ComputeDiffusionTermForState(i, j, k, cell_data_old, RhoScalar_comp, Coord::x);
                yDiffFlux = ComputeDiffusionTermForState(i, j, k, cell_data_old, RhoScalar_comp, Coord::y);
                zDiffFlux = ComputeDiffusionTermForState(i, j, k, cell_data_old, RhoScalar_comp, Coord::z);
                diffCoeff = solverChoice.alpha_S;
            }
            // Add diffusive terms.
            cell_data_upd(i, j, k, n) += dt * diffCoeff *
                                        (    xDiffFlux / (dx[0]*dx[0])
                                           + yDiffFlux / (dx[1]*dx[1])
                                           + zDiffFlux / (dx[2]*dx[2])
                                        );

            // Add source terms. TODO: Put this under a if condition
            cell_data_upd(i, j, k, n) += dt * source_fab(i, j, k, n);
        }
        );

        // TODO: Fine-tune dealing with kinematic and eddy viscosity
        Real nu = 0.0; // Obtained from solver choice
        Array4<Real> nut;
//        if (solverChoice.use_smagorinsky) // Compute nut, otherwise remains whatever it's initialized to
//            ComputeTurbulentViscosity(u, v, w, geom,nut);

        // **************************************************************************************
        // Define updates in the RHS of {x, y, z}-momentum equations
        // **************************************************************************************
        amrex::ParallelFor(tbx, tby, tbz,
        [=] AMREX_GPU_DEVICE (int i, int j, int k) { // x-momentum equation
//            rho_u_upd(i,j,k) =
//                    -dt*(cenx_u(i,j,k) - cenx_u(i-1,j,k))/dx[0]
//                    -dt*(edgey_u(i,j+1,k) - edgey_u(i,j,k))/dx[1]
//                    -dt*(edgez_u(i,j,k+1) - edgez_u(i,j,k))/dx[2]
//                    +0.5*dt*grav_gpu[0]*(cell_data_old(i-1,j,k,0)+cell_data_old(i,j,k,0));

            rho_u_upd(i, j, k) = 0.0; // Initialize the updated x-mom eqn term to zero

            // Add advective terms
            if (solverChoice.use_advection) { // TODO: Put the stuff within this 'if' in a function and simply call it
                Real centFluxXXNext, centFluxXXPrev, edgeFluxXYNext, edgeFluxXYPrev, edgeFluxXZNext, edgeFluxXZPrev;
                centFluxXXNext = ComputeAdvectedQuantityForMom(i, j, k, rho_u, rho_v, rho_w, u, v, w, NextOrPrev::next, AdvectedQuantity::u, AdvectingQuantity::rho_u, solverChoice.spatial_order);
                centFluxXXPrev = ComputeAdvectedQuantityForMom(i, j, k, rho_u, rho_v, rho_w, u, v, w, NextOrPrev::prev, AdvectedQuantity::u, AdvectingQuantity::rho_u, solverChoice.spatial_order);
                edgeFluxXYNext = ComputeAdvectedQuantityForMom(i, j, k, rho_u, rho_v, rho_w, u, v, w, NextOrPrev::next, AdvectedQuantity::u, AdvectingQuantity::rho_v, solverChoice.spatial_order);
                edgeFluxXYPrev = ComputeAdvectedQuantityForMom(i, j, k, rho_u, rho_v, rho_w, u, v, w, NextOrPrev::prev, AdvectedQuantity::u, AdvectingQuantity::rho_v, solverChoice.spatial_order);
                edgeFluxXZNext = ComputeAdvectedQuantityForMom(i, j, k, rho_u, rho_v, rho_w, u, v, w, NextOrPrev::next, AdvectedQuantity::u, AdvectingQuantity::rho_w, solverChoice.spatial_order);
                edgeFluxXZPrev = ComputeAdvectedQuantityForMom(i, j, k, rho_u, rho_v, rho_w, u, v, w, NextOrPrev::prev, AdvectedQuantity::u, AdvectingQuantity::rho_w, solverChoice.spatial_order);

                rho_u_upd(i, j, k) += (-dt) * (
                         (centFluxXXNext - centFluxXXPrev) / dx[0] // Contribution to x-mom eqn from advective flux in x-dir
                        +(edgeFluxXYNext - edgeFluxXYPrev) / dx[1] // Contribution to x-mom eqn from advective flux in y-dir
                        +(edgeFluxXZNext - edgeFluxXZPrev) / dx[2] // Contribution to x-mom eqn from advective flux in z-dir
                );
            }

            // Add diffusive terms
            if (solverChoice.use_momentum_diffusion) { // TODO: Put the stuff within this 'if' in a function and simply call it
                Real tau11Next, tau11Prev, tau12Next, tau12Prev, tau13Next, tau13Prev;
                tau11Next = ComputeStressTerm(i, j, k, u, v, w, NextOrPrev::next, MomentumEqn::x,DiffusionDir::x, geom, nut, solverChoice, nu);
                tau11Prev = ComputeStressTerm(i, j, k, u, v, w, NextOrPrev::prev, MomentumEqn::x,DiffusionDir::x, geom, nut, solverChoice, nu);
                tau12Next = ComputeStressTerm(i, j, k, u, v, w, NextOrPrev::next, MomentumEqn::x,DiffusionDir::y, geom, nut, solverChoice, nu);
                tau12Prev = ComputeStressTerm(i, j, k, u, v, w, NextOrPrev::prev, MomentumEqn::x,DiffusionDir::y, geom, nut, solverChoice, nu);
                tau13Next = ComputeStressTerm(i, j, k, u, v, w, NextOrPrev::next, MomentumEqn::x,DiffusionDir::z, geom, nut, solverChoice, nu);
                tau13Prev = ComputeStressTerm(i, j, k, u, v, w, NextOrPrev::prev, MomentumEqn::x,DiffusionDir::z, geom, nut, solverChoice, nu);

                rho_u_upd(i, j, k) += dt * (
                         (tau11Next - tau11Prev) / dx[0] // Contribution to x-mom eqn from diffusive flux in x-dir
                        +(tau12Next - tau12Prev) / dx[1] // Contribution to x-mom eqn from diffusive flux in y-dir
                        +(tau13Next - tau13Prev) / dx[2] // Contribution to x-mom eqn from diffusive flux in z-dir
                );
            }

            // Add pressure gradient
            rho_u_upd(i, j, k) += (-dt / dx[0]) * (getPgivenRTh(cell_data_old(i, j, k, RhoTheta_comp)) - getPgivenRTh(cell_data_old(i - 1, j, k, RhoTheta_comp)));

            // Add gravity term
            rho_u_upd(i, j, k) += dt * grav_gpu[0] * InterpolateDensityFromCellToFace(i, j, k, cell_data_old, NextOrPrev::prev, Coord::x, solverChoice.spatial_order);
        },
        [=] AMREX_GPU_DEVICE (int i, int j, int k) { // y-momentum equation
//            rho_v_upd(i,j,k) =
//                    -dt*(edgex_v(i+1,j,k) - edgex_v(i,j,k))/dx[0]
//                    -dt*(ceny_v(i,j,k) - ceny_v(i,j-1,k))/dx[1]
//                    -dt*(edgez_v(i,j,k+1) - edgez_v(i,j,k))/dx[2]
//                    +0.5*dt*grav_gpu[1]*(cell_data_old(i,j-1,k,0)+cell_data_old(i,j,k,0));

            rho_v_upd(i, j, k) = 0.0; // Initialize the updated y-mom eqn term to zero

            // Add advective terms
            if (solverChoice.use_advection) { // TODO: Put the stuff within this 'if' in a function and simply call it
                Real centFluxYYNext, centFluxYYPrev, edgeFluxYXNext, edgeFluxYXPrev, edgeFluxYZNext, edgeFluxYZPrev;
                edgeFluxYXNext = ComputeAdvectedQuantityForMom(i, j, k, rho_u, rho_v, rho_w, u, v, w, NextOrPrev::next, AdvectedQuantity::v, AdvectingQuantity::rho_u, solverChoice.spatial_order);
                edgeFluxYXPrev = ComputeAdvectedQuantityForMom(i, j, k, rho_u, rho_v, rho_w, u, v, w, NextOrPrev::prev, AdvectedQuantity::v, AdvectingQuantity::rho_u, solverChoice.spatial_order);
                centFluxYYNext = ComputeAdvectedQuantityForMom(i, j, k, rho_u, rho_v, rho_w, u, v, w, NextOrPrev::next, AdvectedQuantity::v, AdvectingQuantity::rho_v, solverChoice.spatial_order);
                centFluxYYPrev = ComputeAdvectedQuantityForMom(i, j, k, rho_u, rho_v, rho_w, u, v, w, NextOrPrev::prev, AdvectedQuantity::v, AdvectingQuantity::rho_v, solverChoice.spatial_order);
                edgeFluxYZNext = ComputeAdvectedQuantityForMom(i, j, k, rho_u, rho_v, rho_w, u, v, w, NextOrPrev::next, AdvectedQuantity::v, AdvectingQuantity::rho_w, solverChoice.spatial_order);
                edgeFluxYZPrev = ComputeAdvectedQuantityForMom(i, j, k, rho_u, rho_v, rho_w, u, v, w, NextOrPrev::prev, AdvectedQuantity::v, AdvectingQuantity::rho_w, solverChoice.spatial_order);

                rho_v_upd(i, j, k) += (-dt) * (
                         (edgeFluxYXNext - edgeFluxYXPrev) / dx[0] // Contribution to y-mom eqn from advective flux in x-dir
                        +(centFluxYYNext - centFluxYYPrev) / dx[1] // Contribution to y-mom eqn from advective flux in y-dir
                        +(edgeFluxYZNext - edgeFluxYZPrev) / dx[2] // Contribution to y-mom eqn from advective flux in z-dir
                );
            }

            // Add diffusive terms
            if (solverChoice.use_momentum_diffusion) { // TODO: Put the stuff within this 'if' in a function and simply call it
                Real tau21Next, tau21Prev, tau22Next, tau22Prev, tau23Next, tau23Prev;
                tau21Next = ComputeStressTerm(i, j, k, u, v, w, NextOrPrev::next, MomentumEqn::y, DiffusionDir::x, geom, nut, solverChoice, nu);
                tau21Prev = ComputeStressTerm(i, j, k, u, v, w, NextOrPrev::prev, MomentumEqn::y, DiffusionDir::x, geom, nut, solverChoice, nu);
                tau22Next = ComputeStressTerm(i, j, k, u, v, w, NextOrPrev::next, MomentumEqn::y, DiffusionDir::y, geom, nut, solverChoice, nu);
                tau22Prev = ComputeStressTerm(i, j, k, u, v, w, NextOrPrev::prev, MomentumEqn::y, DiffusionDir::y, geom, nut, solverChoice, nu);
                tau23Next = ComputeStressTerm(i, j, k, u, v, w, NextOrPrev::next, MomentumEqn::y, DiffusionDir::z, geom, nut, solverChoice, nu);
                tau23Prev = ComputeStressTerm(i, j, k, u, v, w, NextOrPrev::prev, MomentumEqn::y, DiffusionDir::z, geom, nut, solverChoice, nu);

                rho_v_upd(i, j, k) += dt * (
                        (tau21Next - tau21Prev) / dx[0] // Contribution to y-mom eqn from diffusive flux in x-dir
                        + (tau22Next - tau22Prev) / dx[1] // Contribution to y-mom eqn from diffusive flux in y-dir
                        + (tau23Next - tau23Prev) / dx[2] // Contribution to y-mom eqn from diffusive flux in z-dir
                );
            }

            // Add pressure gradient
            rho_v_upd(i, j, k) += (-dt / dx[1]) * (getPgivenRTh(cell_data_old(i, j, k, RhoTheta_comp)) - getPgivenRTh(cell_data_old(i, j - 1, k, RhoTheta_comp)));

            // Add gravity term
            rho_v_upd(i, j, k) += dt * grav_gpu[1] * InterpolateDensityFromCellToFace(i, j, k, cell_data_old, NextOrPrev::prev, Coord::y, solverChoice.spatial_order);
        },
        [=] AMREX_GPU_DEVICE (int i, int j, int k) { // z-momentum equation
//            rho_w_upd(i,j,k) =
//                    -dt*(edgex_w(i+1,j,k) - edgex_w(i,j,k))/dx[0]
//                    -dt*(edgey_w(i,j+1,k) - edgey_w(i,j,k))/dx[1]
//                    -dt*(cenz_w(i,j,k) - cenz_w(i,j,k-1))/dx[2]
//                    +0.5*dt*grav_gpu[2]*(cell_data_old(i,j,k-1,0)+cell_data_old(i,j,k,0));

            rho_w_upd(i, j, k) = 0.0; // Initialize the updated z-mom eqn term to zero

            // Add advective terms
            if (solverChoice.use_advection) { // TODO: Put the stuff within this 'if' in a function and simply call it
                Real centFluxZZNext, centFluxZZPrev, edgeFluxZXNext, edgeFluxZXPrev, edgeFluxZYNext, edgeFluxZYPrev;
                edgeFluxZXNext = ComputeAdvectedQuantityForMom(i, j, k, rho_u, rho_v, rho_w, u, v, w, NextOrPrev::next, AdvectedQuantity::w, AdvectingQuantity::rho_u, solverChoice.spatial_order);
                edgeFluxZXPrev = ComputeAdvectedQuantityForMom(i, j, k, rho_u, rho_v, rho_w, u, v, w, NextOrPrev::prev, AdvectedQuantity::w, AdvectingQuantity::rho_u, solverChoice.spatial_order);
                edgeFluxZYNext = ComputeAdvectedQuantityForMom(i, j, k, rho_u, rho_v, rho_w, u, v, w, NextOrPrev::next, AdvectedQuantity::w, AdvectingQuantity::rho_v, solverChoice.spatial_order);
                edgeFluxZYPrev = ComputeAdvectedQuantityForMom(i, j, k, rho_u, rho_v, rho_w, u, v, w, NextOrPrev::prev, AdvectedQuantity::w, AdvectingQuantity::rho_v, solverChoice.spatial_order);
                centFluxZZNext = ComputeAdvectedQuantityForMom(i, j, k, rho_u, rho_v, rho_w, u, v, w, NextOrPrev::next, AdvectedQuantity::w, AdvectingQuantity::rho_w, solverChoice.spatial_order);
                centFluxZZPrev = ComputeAdvectedQuantityForMom(i, j, k, rho_u, rho_v, rho_w, u, v, w, NextOrPrev::prev, AdvectedQuantity::w, AdvectingQuantity::rho_w, solverChoice.spatial_order);

                rho_w_upd(i, j, k) += (-dt) * (
                         (edgeFluxZXNext - edgeFluxZXPrev) / dx[0] // Contribution to z-mom eqn from advective flux in x-dir
                        +(edgeFluxZYNext - edgeFluxZYPrev) / dx[1] // Contribution to z-mom eqn from advective flux in y-dir
                        +(centFluxZZNext - centFluxZZPrev) / dx[2] // Contribution to z-mom eqn from advective flux in z-dir
                );
            }

            // Add diffusive terms
            if (solverChoice.use_momentum_diffusion) { // TODO: Put the stuff within this 'if' in a function and simply call it
                Real tau31Next, tau31Prev, tau32Next, tau32Prev, tau33Next, tau33Prev;
                tau31Next = ComputeStressTerm(i, j, k, u, v, w, NextOrPrev::next, MomentumEqn::z, DiffusionDir::x, geom, nut, solverChoice, nu);
                tau31Prev = ComputeStressTerm(i, j, k, u, v, w, NextOrPrev::prev, MomentumEqn::z, DiffusionDir::x, geom, nut, solverChoice, nu);
                tau32Next = ComputeStressTerm(i, j, k, u, v, w, NextOrPrev::next, MomentumEqn::z, DiffusionDir::y, geom, nut, solverChoice, nu);
                tau32Prev = ComputeStressTerm(i, j, k, u, v, w, NextOrPrev::prev, MomentumEqn::z, DiffusionDir::y, geom, nut, solverChoice, nu);
                tau33Next = ComputeStressTerm(i, j, k, u, v, w, NextOrPrev::next, MomentumEqn::z, DiffusionDir::z, geom, nut, solverChoice, nu);
                tau33Prev = ComputeStressTerm(i, j, k, u, v, w, NextOrPrev::prev, MomentumEqn::z, DiffusionDir::z, geom, nut, solverChoice, nu);

                rho_w_upd(i, j, k) += dt * (
                        (tau31Next - tau31Prev) / dx[0] // Contribution to y-mom eqn from diffusive flux in x-dir
                        + (tau32Next - tau32Prev) / dx[1] // Contribution to y-mom eqn from diffusive flux in y-dir
                        + (tau33Next - tau33Prev) / dx[2] // Contribution to y-mom eqn from diffusive flux in z-dir
                );
            }

            // Add pressure gradient
            rho_w_upd(i, j, k) += (-dt / dx[2]) * (getPgivenRTh(cell_data_old(i, j, k, RhoTheta_comp)) - getPgivenRTh(cell_data_old(i, j, k - 1, RhoTheta_comp)));

            // Add gravity term
            rho_w_upd(i, j, k) += dt * grav_gpu[2] * InterpolateDensityFromCellToFace(i, j, k, cell_data_old, NextOrPrev::prev, Coord::z, solverChoice.spatial_order);
        });
    }
}<|MERGE_RESOLUTION|>--- conflicted
+++ resolved
@@ -42,19 +42,14 @@
     yvel.FillBoundary(geom.periodicity());
     zvel.FillBoundary(geom.periodicity());
 
-<<<<<<< HEAD
     amrex::Vector<MultiFab&> vars{cons_old, xvel, yvel, zvel};
 
     for (int dir = 0; dir < 2*AMREX_SPACEDIM; dir++) {
       phys_bc[dir].applyBC(geom, vars);
     }
 
-    // ************************************************************************************** 
-
-=======
     // **************************************************************************************
     // Deal with gravity
->>>>>>> 6b938325
     const GpuArray<Real, AMREX_SPACEDIM> dx = geom.CellSizeArray();
     Real gravity = solverChoice.use_gravity? CONST_GRAV: 0.0;
     const    Array<Real,AMREX_SPACEDIM> grav{0.0, 0.0, gravity};
