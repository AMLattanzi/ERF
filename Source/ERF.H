#ifndef _ERF_H_
#define _ERF_H_

#include <iostream>

#include <AMReX_BC_TYPES.H>
#include <AMReX_AmrLevel.H>
#include <AMReX_iMultiFab.H>

#include <AMReX_YAFluxRegister.H>

#ifdef AMREX_LAZY
#include <AMReX_Lazy.H>
#endif

#include "IndexDefines.H"

using std::istream;
using std::ostream;

#define UserBC 6

enum StateType {
  State_Type = 0,
  X_Vel_Type,
  Y_Vel_Type,
  Z_Vel_Type,
  Work_Estimate_Type
};

// Create storage for all source terms.

enum sources {
  ext_src = 0,
  forcing_src,
  diff_src,
#ifdef ERF_USE_MASA
  mms_src,
#endif
  num_src
};

static amrex::Box
the_same_box(const amrex::Box& b)
{
  return b;
}
static amrex::Box
grow_box_by_one(const amrex::Box& b)
{
  return amrex::grow(b, 1);
}

struct SolverChoice {
public:
    //SolverChoice() {}; //Default
    SolverChoice(const bool use_state_advection_in, const bool use_momentum_advection_in,
                 bool  use_thermal_diffusion_in, const amrex::Real alpha_T_in,
                 const bool use_scalar_diffusion_in, const amrex::Real alpha_S_in,
                 const bool use_momentum_diffusion_in, const amrex::Real kinematicViscosity_in,
                 const bool use_smagorinsky_in, const bool use_pressure_in, const bool use_gravity_in, const int spatial_order_in):
            use_state_advection(use_state_advection_in), use_momentum_advection(use_momentum_advection_in),
            use_thermal_diffusion(use_thermal_diffusion_in), alpha_T(alpha_T_in),
            use_scalar_diffusion(use_scalar_diffusion_in), alpha_S(alpha_S_in),
            use_momentum_diffusion(use_momentum_diffusion_in), kinematicViscosity(kinematicViscosity_in),
            use_smagorinsky(use_smagorinsky_in), use_pressure(use_pressure_in), use_gravity(use_gravity_in), spatial_order(spatial_order_in) {
        // All members are constant and are initialized at construction
    }
    void display() {
        amrex::Print() << "SOLVER CHOICE: " << std::endl;
        amrex::Print() << "use_state_advection: " << use_state_advection << std::endl;
        amrex::Print() << "use_momentum_advection: " << use_momentum_advection << std::endl;
        amrex::Print() << "use_thermal_diffusion: " << use_thermal_diffusion << std::endl;
        amrex::Print() << "alpha_T: " << alpha_T << std::endl;
        amrex::Print() << "use_scalar_diffusion: " << use_scalar_diffusion << std::endl;
        amrex::Print() << "alpha_S: " << alpha_S << std::endl;
        amrex::Print() << "use_momentum_diffusion: " << use_momentum_diffusion << std::endl;
        amrex::Print() << "kinematicViscosity: " << kinematicViscosity << std::endl;
        amrex::Print() << "use_smagorinsky: " << use_smagorinsky << std::endl;
<<<<<<< HEAD
        amrex::Print() << "use_pressure: " << use_pressure << std::endl;
=======
        if (use_smagorinsky) {
            amrex::Print() << "  NOTE: ComputeTurbulentViscosity() currently disabled!" << std::endl;
        }
>>>>>>> 6b938325
        amrex::Print() << "use_gravity: " << use_gravity << std::endl;
        amrex::Print() << "spatial_order: " << spatial_order << std::endl;
    }
    // Members
    const bool        use_state_advection;
    const bool        use_momentum_advection;
    const bool        use_thermal_diffusion;
    const amrex::Real alpha_T;
    const bool        use_scalar_diffusion;
    const amrex::Real alpha_S;
    const bool        use_momentum_diffusion;
    const amrex::Real kinematicViscosity;
    const bool        use_smagorinsky;
    const bool        use_pressure;
    const bool        use_gravity;
    const int         spatial_order;
};

enum class NextOrPrev {
  prev = -1,
  local = 0,
  next = 1
};

enum class AdvectedQuantity {
  unity, u, v, w, theta, scalar
};

enum class AdvectingQuantity {
  rho_u, rho_v, rho_w
};

enum class Coord {
  x, y, z
};

enum class AdvectionDir {
  x, y, z
};

enum class DiffusionDir {
  x, y, z
};

enum class MomentumEqn {
  x, y, z
};

enum class TurbulenceModel {
  DNS, Smagorinsky
};

// AmrLevel-derived class for solving equations for atmospheric flows
class ERF : public amrex::AmrLevel
{
public:
  // Default constructor.  Builds invalid object.
  ERF();

  // The basic constructor.
  ERF(
    amrex::Amr& papa,
    int lev,
    const amrex::Geometry& level_geom,
    const amrex::BoxArray& bl,
    const amrex::DistributionMapping& dm,
    amrex::Real time);

  // The destructor.
  virtual ~ERF();

  // Restart from a checkpoint file.
  virtual void
  restart(amrex::Amr& papa, istream& is, bool bReadSpecial = false) override;

  // This is called only when we restart from an old checkpoint.
  virtual void
  set_state_in_checkpoint(amrex::Vector<int>& state_in_checkpoint) override;

  // Call AmrLevel::checkPoint and then add radiation info
  virtual void checkPoint(
    const std::string& dir,
    std::ostream& os,
    amrex::VisMF::How how,
    bool dump_old) override;

  virtual void setPlotVariables() override;

  // Write a plotfile to specified directory.
  virtual void writePlotFile(
    const std::string& dir, ostream& os, amrex::VisMF::How how) override;
  virtual void writeSmallPlotFile(
    const std::string& dir, ostream& os, amrex::VisMF::How how) override;
  void writeJobInfo(const std::string& dir);
  static void writeBuildInfo(std::ostream& os);

  // Define data descriptors.
  static void variableSetUp();

  // Cleanup data descriptors at end of run.
  static void variableCleanUp();

  // Initialize grid data at problem start-up.
  virtual void initData() override;

  // Get problem metrics.
  amrex::MultiFab* Area();
  amrex::MultiFab& Area(int dir);

  // The volume of the multifab.
  amrex::MultiFab& Volume();

  // Set time levels of state data.
  virtual void setTimeLevel(
    amrex::Real time, amrex::Real dt_old, amrex::Real dt_new) override;

  // Initialize data on this level from another ERF (during regrid).
  virtual void init(amrex::AmrLevel& old) override;

  // Initialize data on this level after regridding if old level did not
  // previously exist
  virtual void init() override;

  /**
   * Initialize EB geometry for finest_level and level grids for
   * other levels
   */
  // for the Amr class to do timed load balances.
  virtual int WorkEstType() override { return Work_Estimate_Type; }

  // Proceed with next timestep?
  virtual int okToContinue() override;

  // Advance grids at this level in time.
  virtual amrex::Real
  advance(amrex::Real time, amrex::Real dt, int iteration, int ncycle) override;

  void construct_old_source(
    int src,
    amrex::Real time,
    amrex::Real dt,
    int amr_iteration,
    int amr_ncycle,
    int sub_iteration,
    int sub_ncycle);

  void construct_new_source(
    int src,
    amrex::Real time,
    amrex::Real dt,
    int amr_iteration,
    int amr_ncycle,
    int sub_iteration,
    int sub_ncycle);

  void sum_of_sources(amrex::MultiFab& source);

  void construct_old_ext_source(amrex::Real time, amrex::Real dt);

  void construct_new_ext_source(amrex::Real time, amrex::Real dt);

  void fill_ext_source(
    amrex::Real time,
    amrex::Real dt,
    const amrex::MultiFab& S_old,
    const amrex::MultiFab& S_new,
    amrex::MultiFab& ext_src,
    int ng);

  void construct_old_forcing_source(amrex::Real time, amrex::Real dt);

  void construct_new_forcing_source(amrex::Real time, amrex::Real dt);

  void fill_forcing_source(
    amrex::Real time,
    amrex::Real dt,
    const amrex::MultiFab& S_old,
    const amrex::MultiFab& S_new,
    amrex::MultiFab& forcing_src,
    int ng);

#ifdef ERF_USE_MASA
  void construct_old_mms_source(amrex::Real time);

  void construct_new_mms_source(amrex::Real time);

  void fill_mms_source(
    amrex::Real time,
    const amrex::MultiFab& S,
    amrex::MultiFab& mms_src,
    int ng);
#endif
///*
//  void getLESTerm(
//    amrex::Real time,
//    amrex::Real dt,
//    amrex::MultiFab& LESTerm,
//    amrex::Real flux_factor);
//
//  void getSmagorinskyLESTerm(
//    amrex::Real time,
//    amrex::Real dt,
//    amrex::MultiFab& LESTerm,
//    amrex::Real flux_factor);
//
//  void getDynamicSmagorinskyLESTerm(
//    amrex::Real time,
//    amrex::Real dt,
//    amrex::MultiFab& LESTerm,
//    amrex::Real flux_factor);
//*/
  static void set_active_sources();

  // Estimate time step.
  amrex::Real estTimeStep(amrex::Real dt_old);

  // Compute initial time step.
  amrex::Real initialTimeStep();

  // Compute initial `dt'.
  virtual void computeInitialDt(
    int finest_level,
    int sub_cycle,
    amrex::Vector<int>& n_cycle,
    const amrex::Vector<amrex::IntVect>& ref_ratio,
    amrex::Vector<amrex::Real>& dt_level,
    amrex::Real stop_time) override;

  // Compute new `dt'.
  virtual void computeNewDt(
    int finest_level,
    int sub_cycle,
    amrex::Vector<int>& n_cycle,
    const amrex::Vector<amrex::IntVect>& ref_ratio,
    amrex::Vector<amrex::Real>& dt_min,
    amrex::Vector<amrex::Real>& dt_level,
    amrex::Real stop_time,
    int post_regrid_flag) override;

  // Allocate data at old time.
  virtual void allocOldData() override;

  // Remove data at old time.
  virtual void removeOldData() override;

  // Passes some data about the grid to a Fortran module.
  void setGridInfo();

  // Print information about energy budget.
  //void do_energy_diagnostics();

  // Do work after timestep().
  virtual void post_timestep(int iteration) override;

  // Contains operations to be done only after a full coarse timestep.
  virtual void postCoarseTimeStep(amrex::Real cumtime) override;

  // Do work after regrid().
  virtual void post_regrid(int lbase, int new_finest) override;

  // Do work after a restart().
  virtual void post_restart() override;

  // Do work after init().
  virtual void post_init(amrex::Real stop_time) override;

  // Error estimation for regridding.
  virtual void errorEst(
    amrex::TagBoxArray& tb,
    int clearval,
    int tagval,
    amrex::Real time,
    int n_error_buf = 0,
    int ngrow = 0) override;

  // Returns a MultiFab containing the derived data for this level.
  // The user is responsible for deleting this pointer when done
  // with it.  If ngrow>0 the MultiFab is built on the appropriately
  // grown BoxArray.
  virtual std::unique_ptr<amrex::MultiFab>
  derive(const std::string& name, amrex::Real time, int ngrow) override;

  // This version of derive() fills the dcomp'th component of mf with the
  // derived quantity.
  virtual void derive(
    const std::string& name,
    amrex::Real time,
    amrex::MultiFab& mf,
    int dcomp) override;

  static int numGrow();

//  void computeTemp(amrex::MultiFab& State, int ng);

//  void getMOLSrcTerm(
//    const amrex::MultiFab& S,
//    amrex::MultiFab& MOLSrcTerm,
//    amrex::Real time,
//    amrex::Real dt,
//    amrex::Real flux_factor);

  amrex::Real volWgtSum(
    const std::string& name,
    amrex::Real time,
    bool local = false,
    bool finemask = true);
  amrex::Real volWgtSquaredSum(
    const std::string& name, amrex::Real time, bool local = false);
  amrex::Real volWgtSumMF(
    const amrex::MultiFab& mf,
    int comp,
    bool local = false,
    bool finemask = false);
  amrex::Real
  volWgtSquaredSumDiff(int comp, amrex::Real time, bool local = false);
  amrex::Real
  maxDerive(const std::string& name, amrex::Real time, bool local = false);

  // static int NVAR;
  static int FirstAdv, NumAdv;
//  static int FirstAux;

  /// Index locations into particle state
  static int pstateVel, pstateT, pstateDia, pstateRho, pstateY, pstateNum;

  // This MultiFab is on the coarser level.  This is useful for the coarser
  // level to mask out the finer level.  We only build this when it is needed.
  // This coarse MultiFab has to live on the fine level because it must be
  // updated even when only the fine level changes.
  amrex::MultiFab fine_mask;
  amrex::MultiFab& build_fine_mask();

  amrex::YAFluxRegister flux_reg;

  amrex::YAFluxRegister& getFluxReg();
  amrex::YAFluxRegister& getFluxReg(int lev);

  amrex::YAFluxRegister pres_reg;

  amrex::YAFluxRegister& getPresReg();
  amrex::YAFluxRegister& getPresReg(int lev);

  void avgDown();
  void avgDown(int state_indx);

protected:
  amrex::iMultiFab level_mask;

  // Build a mask that ghost cells overlapping with interior cells in the same
  // multifab are set to 0, whereas others are set to 1.
  amrex::Vector<std::unique_ptr<amrex::iMultiFab>> ib_mask;
  const amrex::iMultiFab* build_interior_boundary_mask(int ng);

  /// A state array with ghost zones.
  amrex::MultiFab Sborder;

  /// Source terms to the hydrodynamics solve.
  amrex::MultiFab sources_for_hydro;

  /// Non-hydro source terms.
  amrex::Vector<std::unique_ptr<amrex::MultiFab>> old_sources;
  amrex::Vector<std::unique_ptr<amrex::MultiFab>> new_sources;

  static void init_transport();

  //void init_les();
  //void init_filters();

#ifdef ERF_USE_MASA
  static void init_mms();
#endif

  static void clear_prob();

  static void read_params();

  static void read_tagging_params();

  ERF& getLevel(int lev);

  void reflux();

  void buildMetrics();

  /// integrate derived quantities over domain
  amrex::Real
  sumDerive(const std::string& name, amrex::Real time, bool local = false);

  void sum_integrated_quantities();

  //void write_info();

  void stopJob();

  // ***************************************************************************
  // The data or the member variables
  amrex::MultiFab volume;
  amrex::MultiFab area[AMREX_SPACEDIM];
  int m_ngrow;

  // ***************************************************************************
  // Static data members.
#include "erf_params.H"
  static bool signalStopJob;
  static bool dump_old;
  static int verbose;
  static amrex::BCRec phys_bc;

  /// for keeping track of mass changes from negative density resets
//  static amrex::Real frac_change;

  /// For keeping track of fluid quantities lost at physical grid boundaries.
  /// This should persist through restarts, but right now only on level 0.
  static const int n_lost = 8;
  amrex::Real material_lost_through_boundary_cumulative[n_lost];
//  amrex::Real material_lost_through_boundary_temp[n_lost];

  /// for keeping track of the amount of CPU time used -- this will persist
  /// after restarts
  static amrex::Real previousCPUTimeUsed;
  static amrex::Real startCPUTime;

  static amrex::Real getCPUTime();

//  static int diffuse_temp;
//  static int diffuse_enth;
//  static int diffuse_vel;
//  static amrex::Real diffuse_cutoff_density;
//  static bool do_diffuse;

#ifdef ERF_USE_MASA
  static bool mms_initialized;
  bool mms_src_evaluated;
  amrex::MultiFab mms_source;
#endif

  bool FillPatchedOldState_ok;

  // There can be only one Diffusion object, it covers all levels:
  static class Diffusion* diffusion;

  static int num_state_type;

  static amrex::Vector<int> src_list;

/* problem-specific includes */
#include <Problem.H>

  static int nGrowTr;

  static bool do_mol_load_balance;
};

void erf_bcfill_hyp(
  amrex::Box const& bx,
  amrex::FArrayBox& data,
  const int dcomp,
  const int numcomp,
  amrex::Geometry const& geom,
  const amrex::Real time,
  const amrex::Vector<amrex::BCRec>& bcr,
  const int bcomp,
  const int scomp);

void erf_nullfill(
  amrex::Box const& bx,
  amrex::FArrayBox& data,
  const int dcomp,
  const int numcomp,
  amrex::Geometry const& geom,
  const amrex::Real time,
  const amrex::Vector<amrex::BCRec>& bcr,
  const int bcomp,
  const int scomp);

// *****************************************************************************
// Inlines.
//

AMREX_FORCE_INLINE
int
ERF::numGrow()
{
  return NUM_GROW;
}

AMREX_FORCE_INLINE
amrex::MultiFab*
ERF::Area()
{
  return area;
}

AMREX_FORCE_INLINE
amrex::MultiFab&
ERF::Area(int dir)
{
  return area[dir];
}

AMREX_FORCE_INLINE
amrex::MultiFab&
ERF::Volume()
{
  return volume;
}

AMREX_FORCE_INLINE
ERF&
ERF::getLevel(int lev)
{
  return *(ERF*)&parent->getLevel(lev);
}

AMREX_FORCE_INLINE
void
ERF::stopJob()
{
  signalStopJob = true;
}

AMREX_FORCE_INLINE
amrex::YAFluxRegister&
ERF::getFluxReg()
{
  return flux_reg;
}

AMREX_FORCE_INLINE
amrex::YAFluxRegister&
ERF::getFluxReg(int lev)
{
  return getLevel(lev).getFluxReg();
}

AMREX_FORCE_INLINE
amrex::YAFluxRegister&
ERF::getPresReg()
{
  return pres_reg;
}

AMREX_FORCE_INLINE
amrex::YAFluxRegister&
ERF::getPresReg(int lev)
{
  return getLevel(lev).getPresReg();
}

#endif<|MERGE_RESOLUTION|>--- conflicted
+++ resolved
@@ -77,13 +77,10 @@
         amrex::Print() << "use_momentum_diffusion: " << use_momentum_diffusion << std::endl;
         amrex::Print() << "kinematicViscosity: " << kinematicViscosity << std::endl;
         amrex::Print() << "use_smagorinsky: " << use_smagorinsky << std::endl;
-<<<<<<< HEAD
-        amrex::Print() << "use_pressure: " << use_pressure << std::endl;
-=======
         if (use_smagorinsky) {
             amrex::Print() << "  NOTE: ComputeTurbulentViscosity() currently disabled!" << std::endl;
         }
->>>>>>> 6b938325
+        amrex::Print() << "use_pressure: " << use_pressure << std::endl;
         amrex::Print() << "use_gravity: " << use_gravity << std::endl;
         amrex::Print() << "spatial_order: " << spatial_order << std::endl;
     }
