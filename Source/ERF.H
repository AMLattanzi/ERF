#ifndef ERF_H_
#define ERF_H_

#include <string>
#include <limits>
#include <memory>

#ifdef _OPENMP
#include <omp.h>
#endif

#include <AMReX_AmrCore.H>
#include <AMReX_BCRec.H>
#include <AMReX_InterpFaceRegister.H>

#include <AMReX_ParallelDescriptor.H>
#include <AMReX_ParmParse.H>
#include <AMReX_MultiFabUtil.H>
#include <AMReX_FillPatchUtil.H>
#include <AMReX_VisMF.H>
#include <AMReX_PhysBCFunct.H>
#include <AMReX_FluxRegister.H>
#include <AMReX_ErrorList.H>

#ifdef AMREX_MEM_PROFILING
#include <AMReX_MemProfiler.H>
#endif

#include <IndexDefines.H>
#include <TimeInterpolatedData.H>
#include <DataStruct.H>
#include <ABLFieldInit.H>
#include <ABLMost.H>
#include <Derive.H>
#include <ERF_ReadBndryPlanes.H>
#include <ERF_WriteBndryPlanes.H>

#ifdef ERF_USE_NETCDF
#include "NCWpsFile.H"
#endif

#include <iostream>

#ifdef AMREX_LAZY
#include <AMReX_Lazy.H>
#endif

namespace InterpType {
    enum {
        PCInterp = 0,
        NodeBilinear,
        CellConservativeLinear,
        CellBilinear,
        CellQuadratic,
        CellConservativeProtected,
        CellConservativeQuartic
    };
}

template<typename V, typename T>
bool containerHasElement(const V& iterable, const T& query) {
    return std::find(iterable.begin(), iterable.end(), query) != iterable.end();
}

class ERF
    : public amrex::AmrCore
{
public:

    ////////////////
    // public member functions

    // constructor - reads in parameters from inputs file
    //             - sizes multilevel arrays and data structures
    ERF ();
    virtual ~ERF();

    // Advance solution to final time
    void Evolve ();

    // Tag cells for refinement
    virtual void ErrorEst (int lev, amrex::TagBoxArray& tags, amrex::Real time, int ngrow) override;

    // Initialize multilevel data
    void InitData ();

    // Called after every level 0 timestep
    void post_timestep (int nstep, amrex::Real time, amrex::Real dt_lev);

    // Diagnostics
    void sum_integrated_quantities(amrex::Real time);

    // Perform the volume-weighted sum
    amrex::Real
    volWgtSumMF(int lev,
      const amrex::MultiFab& mf, int comp, bool local, bool finemask);

    // Decide if it is time to take an action
    bool is_it_time_for_action(int nstep, amrex::Real time, amrex::Real dt,
                               int action_interval, amrex::Real action_per);

    // Make a new level using provided BoxArray and DistributionMapping and
    // fill with interpolated coarse level data.
    // overrides the pure virtual function in AmrCore
    virtual void MakeNewLevelFromCoarse (int lev, amrex::Real time, const amrex::BoxArray& ba,
                     const amrex::DistributionMapping& dm) override;

    // Remake an existing level using provided BoxArray and DistributionMapping and
    // fill with existing fine and coarse data.
    // overrides the pure virtual function in AmrCore
    virtual void RemakeLevel (int lev, amrex::Real time, const amrex::BoxArray& ba,
                  const amrex::DistributionMapping& dm) override;

    // Delete level data
    // overrides the pure virtual function in AmrCore
    virtual void ClearLevel (int lev) override;

    // Make a new level from scratch using provided BoxArray and DistributionMapping.
    // Only used during initialization.
    // overrides the pure virtual function in AmrCore
    virtual void MakeNewLevelFromScratch (int lev, amrex::Real time, const amrex::BoxArray& ba,
                      const amrex::DistributionMapping& dm) override;

    // compute dt from CFL considerations
    amrex::Real estTimeStep (int lev, long& dt_fast_ratio) const;

    // Interface for advancing the data at one level by one "slow" timestep
    void erf_advance(int level,
                      amrex::MultiFab& cons_old,  amrex::MultiFab& cons_new,
                      amrex::MultiFab& xvel_old,  amrex::MultiFab& yvel_old,  amrex::MultiFab& zvel_old,
                      amrex::MultiFab& xvel_new,  amrex::MultiFab& yvel_new,  amrex::MultiFab& zvel_new,
                      amrex::MultiFab& xmom_crse, amrex::MultiFab& ymom_crse, amrex::MultiFab& zmom_crse,
                      amrex::MultiFab& source,
                      std::array< amrex::MultiFab, AMREX_SPACEDIM>& flux,
                      const amrex::Geometry fine_geom,
                      const amrex::Real dt, const amrex::Real time,
                      amrex::InterpFaceRegister* ifr,
#ifdef ERF_USE_TERRAIN
                      amrex::MultiFab& r0, amrex::MultiFab& p0,
#else
                      const amrex::Real* dptr_dens_hse,
                      const amrex::Real* dptr_pres_hse,
#endif
                      const amrex::Real* dptr_rayleigh_tau,
                      const amrex::Real* dptr_rayleigh_ubar,
                      const amrex::Real* dptr_rayleigh_vbar,
                      const amrex::Real* dptr_rayleigh_thetabar);

    amrex::MultiFab& build_fine_mask(int lev);

    void MakeHorizontalAverages();

    // write plotfile to disk
    void WritePlotFile () const;

#ifdef ERF_USE_TERRAIN
    void WriteMultiLevelPlotfileWithTerrain (const std::string &plotfilename,
                                             int nlevels,
                                             const amrex::Vector<const amrex::MultiFab*> &mf,
                                             const amrex::Vector<const amrex::MultiFab*> &mf_nd,
                                             const amrex::Vector<std::string> &varnames,
                                             const amrex::Vector<amrex::Geometry> &geom,
                                             amrex::Real time,
                                             const amrex::Vector<int> &level_steps,
                                             const amrex::Vector<amrex::IntVect> &ref_ratio,
                                             const std::string &versionName = "HyperCLaw-V1.1",
                                             const std::string &levelPrefix = "Level_",
                                             const std::string &mfPrefix = "Cell",
                                             const amrex::Vector<std::string>& extra_dirs = amrex::Vector<std::string>()) const;


    void WriteGenericPlotfileHeaderWithTerrain (std::ostream &HeaderFile,
                                                int nlevels,
                                                const amrex::Vector<amrex::BoxArray> &bArray,
                                                const amrex::Vector<std::string> &varnames,
                                                const amrex::Vector<amrex::Geometry> &geom,
                                                amrex::Real time,
                                                const amrex::Vector<int> &level_steps,
                                                const amrex::Vector<amrex::IntVect> &ref_ratio,
                                                const std::string &versionName,
                                                const std::string &levelPrefix,
                                                const std::string &mfPrefix) const;

    // Define z_phys_nd on nodes using an analytical expression
    void init_ideal_terrain(int lev);

    // Define z_phys_cc and detJ_cc on cell centers by averaging z_phys_nd
    void make_metrics(int lev);

    void erf_enforce_hse(int lev,
                         amrex::MultiFab& dens, amrex::MultiFab& pres,
                         amrex::MultiFab& z_nd, amrex::MultiFab& z_cc);
#else
    void erf_enforce_hse(int lev,
                         amrex::Vector<amrex::Real>& dens,
                         amrex::Vector<amrex::Real>& pres);
#endif

private:

    ////////////////
    // private member functions

    // read in some parameters from inputs file
    void ReadParameters();

    // set covered coarse cells to be the average of overlying fine cells
    void AverageDown ();

    void init1DArrays();

    void init_bcs();

    // more flexible version of AverageDown() that lets you average down across multiple levels
    void AverageDownTo (int crse_lev);

    // compute a new multifab by coping in phi from valid region and filling ghost cells
    // works for single level and 2-level cases (fill fine grid ghost by interpolating from coarse)
    void FillPatch (int lev, amrex::Real time, amrex::MultiFab& mf, int icomp, int ncomp, int var_idx);

    // compute new multifabs by coping in data from valid region and filling ghost cells
    // works for single level and 2-level cases (fill fine grid ghost by interpolating from coarse)
    // unlike FillPatch, FillIntermediatePatch will use the supplied multifabs instead of fine level data.
    // This is to support filling boundary cells at an intermediate time between old/new times
    // on the fine level when valid data at a specific time is already available (such as
    // at each RK stage when integrating between initial and final times at a given level).
    // NOTE: mfs should always contain {cons, xvel, yvel, zvel} multifab data.
    // if which_var is supplied, then only fill the specified variable in the vector of mfs
    void FillIntermediatePatch (int lev, amrex::Real time,
                                amrex::Vector<std::reference_wrapper<amrex::MultiFab> > mfs, int which_var = -1);

    // fill an entire multifab by interpolating from the coarser level
    // this comes into play when a new level of refinement appears
    void FillCoarsePatch (int lev, amrex::Real time, amrex::MultiFab& mf, int icomp, int ncomp, int var_idx);

    // fill all multifabs (and all components) in a vector of multifabs corresponding to the
    // grid variables defined in vars_old and vars_new just as FillCoarsePatch.
    void FillCoarsePatchAllVars (int lev, amrex::Real time, amrex::Vector<amrex::MultiFab>& vmf);

    // utility to copy in data from old and/or new state into another multifab
    TimeInterpolatedData GetDataAtTime (int lev, amrex::Real time);

    // advance a level by dt
    // includes a recursive call for finer levels
    void timeStep (int lev, amrex::Real time, int iteration);

    // advance a single level for a single time step
    void Advance (int lev, amrex::Real time, amrex::Real dt_lev, int iteration, int ncycle);

    //! Initialize HSE
    void initHSE();

    //! Initialize Rayleigh damping profiles
    void initRayleigh();

    // a wrapper for estTimeStep()
    void ComputeDt ();

    // get plotfile name
    std::string PlotFileName (int lev) const;

    // set plotfile variables names
    amrex::Vector<std::string> PlotFileVarNames () const;

    // set which variables and derived quantities go into plotfiles
    void setPlotVariables ();

#ifdef ERF_USE_NETCDF
    //! Write plotfile using NETCDF
    void writeNCPlotFile(const std::string& dir,
                         const amrex::Vector<const amrex::MultiFab*> &mf,
                         const amrex::Vector<std::string> &varnames,
                         const amrex::Vector<int> level_steps, const amrex::Real time) const;

    //! Write checkpointFile using NetCdf
    void WriteNCCheckpointFile () const;

    //! Read checkpointFile for restart
    void ReadNCCheckpointFile ();

    //! Write MultiFab in NetCDF format
    void WriteNCMultiFab (const amrex::FabArray<amrex::FArrayBox> &fab,
                          const std::string& name,
                          bool set_ghost = false) const;

    //! Read MultiFab in NetCDF format
    void ReadNCMultiFab (amrex::FabArray<amrex::FArrayBox> &fab,
                         const std::string &name,
                         int coordinatorProc = amrex::ParallelDescriptor::IOProcessorNumber(),
                         int allow_empty_mf = 0);

    //! Create 1D vertical column output for coupling
    void createNCColumnFile(const int lev,
                            const std::string& colfile_name, const amrex::Real xloc, const amrex::Real yloc);

    //! Write a timestep to 1D vertical column output for coupling
    void writeToNCColumnFile(const int lev,
                             const std::string& colfile_name, const amrex::Real xloc, const amrex::Real yloc,
                             const amrex::Real time);

    // Read the netcdf wrfinput file once
    void read_from_wrfinput();

    // Read the netcdf wrfbdy file once
    void read_from_wrfbdy();

    // Copy from the NC*fabs into the MultiFabs holding the initial data
    void init_from_wrfinput(const amrex::Box& bx,        amrex::FArrayBox& state_fab,
                            amrex::FArrayBox& x_vel_fab, amrex::FArrayBox& y_vel_fab,
                            amrex::FArrayBox& z_vel_fab
#ifdef ERF_USE_TERRAIN
                           ,amrex::FArrayBox& z_phys
#endif
                                       );

<<<<<<< HEAD
    // Copy from the NC*fabs into the MultiFabs holding the boundary data
    void init_from_wrfbdy(Vector<FArrayBox*> x_vel_lateral, Vector<FArrayBox*> y_vel_lateral,
                          Vector<FArrayBox*> z_vel_lateral, Vector<FArrayBox*> T_lateral);

    // *** *** FArrayBox's for holding the INITIAL data
    // Data read from the wrfinput NetCDF file
    amrex::FArrayBox NC_xvel_fab, NC_yvel_fab, NC_zvel_fab;
    amrex::FArrayBox NC_rho_fab, NC_rhotheta_fab;
    amrex::FArrayBox NC_p_base_fab, NC_p_pert_fab;

    // *** *** FArrayBox's for holding the SURFACE data
    // Data read from the wrfinput NetCDF file
    //TODO: Move the relevant variables under #ifdef ERF_USE_TERRAIN
    amrex::FArrayBox NC_HGT_fab; // Terrain height (variable HGT in the wrfinput file)
    amrex::IArrayBox NC_IVGTYP_fab; // Vegetation type (IVGTYP); Discrete numbers;
    amrex::FArrayBox NC_z0_fab; // Surface Roughness, z0 = z0 (IVGTYP)
    amrex::FArrayBox NC_PSFC_fab; // Surface pressure
    amrex::FArrayBox NC_SST_fab; // Sea Surface Temperature; Defined even for land area
    amrex::FArrayBox NC_TSK_fab; // Surface Skin Temperature; Appears to be same as SST...TODO: Clarify the relation between SST and TSK
    amrex::FArrayBox NC_eta_fab, NC_phb_fab, NC_z_phy_fab, NC_rho_inv_pert_fab;

    // *** *** FArrayBox's for holding the LATERAL BOUNDARY data (the four sides)
    // Data read from the wrfbdy NetCDF file
    amrex::Vector<std::string> bdyDataTimeStamps;
    // The correspondence between {BXS, BXE, BYS, BYE} or {BTXS, BTXE, BTYS, BTYE} and {x_lo, x_hi, y_lo, y_hi}
    // xlo = BXS, xhi = BXE, ylo = BYS, xhi = BYE
    // XS = X Start, XE = X End, YS = Y Start, YE = Y End
    // TODO: The numbers for variables on {BXS, BXE, BYS, BYE} are very large, while those on {BTXS, BTXE, BTYS, BTYE} are more realistic..
    //  Need to clarify
    amrex::FArrayBox NC_U_BXS_fab, NC_U_BXE_fab, NC_U_BYS_fab, NC_U_BYE_fab; // The four lateral boundaries for x-velocity
    amrex::FArrayBox NC_V_BXS_fab, NC_V_BXE_fab, NC_V_BYS_fab, NC_V_BYE_fab; // The four lateral boundaries for y-velocity
    amrex::FArrayBox NC_W_BXS_fab, NC_W_BXE_fab, NC_W_BYS_fab, NC_W_BYE_fab; // The four lateral boundaries for z-velocity
    amrex::FArrayBox NC_T_BXS_fab, NC_T_BXE_fab, NC_T_BYS_fab, NC_T_BYE_fab; // The four lateral boundaries for potential temperature

=======
    // FArrayBoxs for holding the data read from the wrfinput NetCDF file
    amrex::FArrayBox NC_xvel_fab, NC_yvel_fab, NC_zvel_fab;
    amrex::FArrayBox NC_rho_fab, NC_rhotheta_fab;
    //amrex::FArrayBox NC_p_base_fab, NC_p_pert_fab, NC_p_surf_fab, NC_eta_fab, NC_phb_fab, NC_z_phy_fab, NC_rho_inv_pert_fab;
>>>>>>> 5eebef0d
#ifdef ERF_USE_TERRAIN
    amrex::FArrayBox NC_PH_fab;
    amrex::FArrayBox NC_PHB_fab;
#endif
<<<<<<< HEAD
#endif // ERF_USE_NETCDF

    // *** *** Variables for holding the data in input_sounding
    amrex::Vector<amrex::Real> z_inp_sound, theta_inp_sound, moisture_inp_sound, U_inp_sound, V_inp_sound;
    amrex::Real press_ref_inp_sound, theta_ref_inp_sound, dummy;

    // input Sounding doesn't depend on NETCDF

    // Read the text input_sounding file once
    void read_from_input_sounding();

    void
    init_from_input_sounding(
            const amrex::Box &bx,
            amrex::Array4<amrex::Real> const &state,
            amrex::Array4<amrex::Real> const &x_vel,
            amrex::Array4<amrex::Real> const &y_vel,
            amrex::Array4<amrex::Real> const &z_vel,
            amrex::GeometryData const &geomdata,
            const InputSoundingData &inputSoundingData);

    amrex::Real
    interpolate_profile (const amrex::Vector<Real> &v1, const amrex::Vector<Real> &v2, const Real &var);

=======
>>>>>>> 5eebef0d

    // FArrayBoxs for holding the data read from the wrfbdy NetCDF file
    amrex::Vector<amrex::FArrayBox> bdy_data_xlo;
    amrex::Vector<amrex::FArrayBox> bdy_data_xhi;
    amrex::Vector<amrex::FArrayBox> bdy_data_ylo;
    amrex::Vector<amrex::FArrayBox> bdy_data_yhi;

    /*
     * Alternate data structure considering different dimensions of U, V, W, T on the planes
     * This should be be member of ERF class.
     */
    amrex::Vector<amrex::Vector<amrex::FArrayBox>> bdy_x_lo;
    amrex::Vector<amrex::Vector<amrex::FArrayBox>> bdy_x_hi;
    amrex::Vector<amrex::Vector<amrex::FArrayBox>> bdy_y_lo;
    amrex::Vector<amrex::Vector<amrex::FArrayBox>> bdy_y_hi;


#endif

    // write checkpoint file to disk
    void WriteCheckpointFile () const;

    // read checkpoint file from disk
    void ReadCheckpointFile ();

    // Read the file passed to amr.restart and use it as an initial condition for
    // the current simulation. Supports a different number of components and
    // ghost cells.
    void InitializeFromFile ();

    // Initialize the new-time data at a level from the initial_data MultiFab
    void InitializeLevelFromData (int lev, const amrex::MultiFab& initial_data);

    // utility to skip to next line in Header
    static void GotoNextLine (std::istream& is);

    // Single level functions called by advance()
    void post_update (amrex::MultiFab& state_mf, const amrex::Real time, const amrex::Geometry& geom);
    void fill_rhs (amrex::MultiFab& rhs_mf, const amrex::MultiFab& state_mf, const amrex::Real time, const amrex::Geometry& geom);

    ABLMost& get_most() { return most; }
    const ABLMost& get_most() const { return most; }

    void setupABLMost(int lev);

    ////////////////
    // private data members

    amrex::Vector<int> istep;      // which step?
    amrex::Vector<int> nsubsteps;  // how many substeps on each level?

    // keep track of old time, new time, and time step at each level
    amrex::Vector<amrex::Real> t_new;
    amrex::Vector<amrex::Real> t_old;
    amrex::Vector<amrex::Real> dt;
    amrex::Vector<long> dt_mri_ratio;

    // array of multifabs to store the solution at each level of refinement
    // after advancing a level we use "swap".
    amrex::Vector<amrex::Vector<amrex::MultiFab> > vars_new;
    amrex::Vector<amrex::Vector<amrex::MultiFab> > vars_old;

#ifdef ERF_USE_TERRAIN
    amrex::Vector<amrex::MultiFab> z_phys_nd;
    amrex::Vector<amrex::MultiFab> z_phys_cc;
    amrex::Vector<amrex::MultiFab> detJ_cc;
    amrex::Vector<amrex::MultiFab> pres_hse;
    amrex::Vector<amrex::MultiFab> dens_hse;
#else
    // Base state quantities: density and pressure, 1 array per AMR level
    amrex::Vector<amrex::Vector<amrex::Real> > h_dens_hse;
    amrex::Vector<amrex::Vector<amrex::Real> > h_pres_hse;
    amrex::Vector<amrex::Gpu::DeviceVector<amrex::Real> > d_dens_hse;
    amrex::Vector<amrex::Gpu::DeviceVector<amrex::Real> > d_pres_hse;
#endif

    // array of flux registers
    amrex::Vector<amrex::FluxRegister*> flux_registers;

    // A BCRec is essentially a 2*DIM integer array storing the boundary
    // condition type at each lo/hi walls in each direction. We have one BCRec
    // for each component of the cell-centered variables and each velocity component.
    amrex::Vector           <amrex::BCRec> domain_bcs_type;
    amrex::Gpu::DeviceVector<amrex::BCRec> domain_bcs_type_d;

    // We store these so that we can print them out in the job_info file
    amrex::Array<std::string,2*AMREX_SPACEDIM> domain_bc_type;

    // These hold the Dirichlet values at walls which need them ...
    amrex::Array<amrex::Array<amrex::Real, AMREX_SPACEDIM*2>,AMREX_SPACEDIM+NVAR> m_bc_extdir_vals;

    // These are the "physical" boundary condition types (e.g. "inflow")
    amrex::GpuArray<BC, AMREX_SPACEDIM*2> phys_bc_type;

    int last_plot_file_step;
    int last_check_file_step;
    int plot_file_on_restart = 1;

    ABLMost most;

    ////////////////
    // runtime parameters

    // maximum number of steps and stop time
    int max_step = std::numeric_limits<int>::max();
    amrex::Real stop_time = std::numeric_limits<amrex::Real>::max();

    // if >= 0 we restart from a checkpoint
    std::string restart_chkfile = "";

    // Time step controls
    static amrex::Real cfl;
    static amrex::Real init_shrink;
    static amrex::Real change_max;

    // Fixed dt for level 0 timesteps (only used if positive)
    static amrex::Real fixed_dt;
    static amrex::Real fixed_fast_dt;
    static int fixed_mri_dt_ratio;
    static bool use_lowM_dt;

    // how often each level regrids the higher levels of refinement
    // (after a level advances that many time steps)
    int regrid_int = 2;

    // plotfile prefix and frequency
    std::string plot_file {"plt"};
    std::string plot_type {"native"};
    int plot_int = -1;

    // checkpoint prefix and frequency
    std::string check_file {"chk"};
    std::string check_type {"native"};
    int check_int = -1;

    amrex::Vector<std::string> plot_state_names;
    amrex::Vector<std::string> plot_deriv_names;
    const amrex::Vector<std::string> velocity_names {"x_velocity", "y_velocity", "z_velocity"};
    const amrex::Vector<std::string> cons_names { "density", "rhotheta", "rhoKE", "rhoQKE", "rhoadv_0"
#ifdef ERF_USE_MOISTURE
                                                 ,"rhoQv", "rhoQc"};
#else
                                                 };
#endif

    const amrex::Vector<std::string> derived_names {"pressure", "soundspeed", "temp", "theta", "KE", "QKE",
                                                    "scalar","pres_hse", "dens_hse", "pert_pres", "pert_dens", "z_phys", "detJ"};

    // algorithm choices
    static SolverChoice solverChoice;

    static int verbose;
    static int use_native_mri;

    // mesh refinement
    static std::string coupling_type;
    static int do_reflux;
    static int do_avg_down;

    // Diagnostic output interval
    static int sum_interval;
    static amrex::Real sum_per;

    // Native or NetCDF
    static std::string plotfile_type;

    // init_type:  "custom", "ideal", "real", "input_sounding"
    static std::string init_type;

    // NetCDF initialization (wrfinput) file
    static std::string nc_init_file;

    // NetCDF initialization (wrfbdy) file
    static std::string nc_bdy_file;

    // Text input_sounding file
    static std::string input_sounding_file;

    // 1D CDF output (for ingestion in AMR-Wind)
    static int         output_1d_column;
    static int         column_interval;
    static amrex::Real column_per;
    static amrex::Real column_loc_x;
    static amrex::Real column_loc_y;
    static std::string column_file_name;

    // 2D BndryRegister output (for ingestion in AMR-Wind)
    static int         output_bndry_planes;
    static int         bndry_output_planes_interval;
    static amrex::Real bndry_output_planes_per;
    static amrex::Real bndry_output_planes_start_time;

    // 2D BndryRegister input
    static int          input_bndry_planes;

    static int ng_dens_hse;
    static int ng_pres_hse;

    // Mean quantities and tau for Rayleigh damping
    amrex::Vector<amrex::Vector<amrex::Real> > h_rayleigh_tau;
    amrex::Vector<amrex::Vector<amrex::Real> > h_rayleigh_ubar;
    amrex::Vector<amrex::Vector<amrex::Real> > h_rayleigh_vbar;
    amrex::Vector<amrex::Vector<amrex::Real> > h_rayleigh_thetabar;
    amrex::Vector<amrex::Gpu::DeviceVector<amrex::Real> > d_rayleigh_tau;
    amrex::Vector<amrex::Gpu::DeviceVector<amrex::Real> > d_rayleigh_ubar;
    amrex::Vector<amrex::Gpu::DeviceVector<amrex::Real> > d_rayleigh_vbar;
    amrex::Vector<amrex::Gpu::DeviceVector<amrex::Real> > d_rayleigh_thetabar;

    amrex::Vector<amrex::Real> h_havg_density;
    amrex::Vector<amrex::Real> h_havg_temperature;
    amrex::Vector<amrex::Real> h_havg_pressure;
#ifdef ERF_USE_MOISTURE
    amrex::Vector<amrex::Real> h_havg_qv;
    amrex::Vector<amrex::Real> h_havg_qc;
#endif
    amrex::Gpu::DeviceVector<amrex::Real> d_havg_density;
    amrex::Gpu::DeviceVector<amrex::Real> d_havg_temperature;
    amrex::Gpu::DeviceVector<amrex::Real> d_havg_pressure;
#ifdef ERF_USE_MOISTURE
    amrex::Gpu::DeviceVector<amrex::Real> d_havg_qv;
    amrex::Gpu::DeviceVector<amrex::Real> d_havg_qc;
#endif

    static void refinement_criteria_setup();

    std::unique_ptr<WriteBndryPlanes> m_w2d = nullptr;
    std::unique_ptr<ReadBndryPlanes>  m_r2d = nullptr;

    //
    // Holds info for dynamically generated tagging criteria
    //
    static amrex::Vector<amrex::AMRErrorTag> ref_tags;

    //
    // Build a mask that zeroes out values on a coarse level underlying
    //     grids on the next finest level
    //
    amrex::MultiFab fine_mask;

    AMREX_FORCE_INLINE
    int
    ComputeGhostCells(const int& spatial_order) {
      int nGhostCells;

      switch (spatial_order) {
        case 2:
          nGhostCells = 2; // We need this many to compute the eddy viscosity in the ghost cells
          break;
        case 3:
          nGhostCells = 2;
          break;
        case 4:
          nGhostCells = 2;
          break;
        case 5:
          nGhostCells = 3;
          break;
        case 6:
          nGhostCells = 3;
          break;
        default:
          amrex::Error("Must specify spatial order to be 2,3,4,5 or 6");
      }

      return nGhostCells;
    }

    AMREX_FORCE_INLINE
    amrex::FluxRegister&
    get_flux_reg(int lev)
    {
      return *flux_registers[lev];
    }

    AMREX_FORCE_INLINE
    std::ostream&
    DataLog (int i)
    {
        return *datalog[i];
    }

    AMREX_FORCE_INLINE
    int
    NumDataLogs () noexcept
    {
        return datalog.size();
    }

    static amrex::Real startCPUTime;
    static amrex::Real previousCPUTimeUsed;

    amrex::Real
    getCPUTime() const
    {
      int numCores = amrex::ParallelDescriptor::NProcs();
#ifdef _OPENMP
      numCores = numCores * omp_get_max_threads();
#endif

      amrex::Real T =
        numCores * (amrex::ParallelDescriptor::second() - startCPUTime) +
        previousCPUTimeUsed;

      return T;
    }

    void setRecordDataInfo (int i, const std::string& filename)
    {
        if (amrex::ParallelDescriptor::IOProcessor())
        {
            datalog[i] = std::make_unique<std::fstream>();
            datalog[i]->open(filename.c_str(),std::ios::out|std::ios::app);
            if (!datalog[i]->good()) {
                amrex::FileOpenFailed(filename);
            }
        }
        amrex::ParallelDescriptor::Barrier("ERF::setRecordDataInfo");
    }

    amrex::Vector<std::unique_ptr<std::fstream> > datalog;
    amrex::Vector<std::string> datalogname;

    //! The filename of the ith datalog file.
    const std::string DataLogName (int i) const noexcept { return datalogname[i]; }

public:
    // ABL Initialization (from amr-wind)
    static ABLFieldInit ablinit;

    static bool init_abl;

    void writeJobInfo(const std::string& dir) const;
    static void writeBuildInfo(std::ostream& os);
};

#endif<|MERGE_RESOLUTION|>--- conflicted
+++ resolved
@@ -313,7 +313,6 @@
 #endif
                                        );
 
-<<<<<<< HEAD
     // Copy from the NC*fabs into the MultiFabs holding the boundary data
     void init_from_wrfbdy(Vector<FArrayBox*> x_vel_lateral, Vector<FArrayBox*> y_vel_lateral,
                           Vector<FArrayBox*> z_vel_lateral, Vector<FArrayBox*> T_lateral);
@@ -348,19 +347,17 @@
     amrex::FArrayBox NC_W_BXS_fab, NC_W_BXE_fab, NC_W_BYS_fab, NC_W_BYE_fab; // The four lateral boundaries for z-velocity
     amrex::FArrayBox NC_T_BXS_fab, NC_T_BXE_fab, NC_T_BYS_fab, NC_T_BYE_fab; // The four lateral boundaries for potential temperature
 
-=======
-    // FArrayBoxs for holding the data read from the wrfinput NetCDF file
-    amrex::FArrayBox NC_xvel_fab, NC_yvel_fab, NC_zvel_fab;
-    amrex::FArrayBox NC_rho_fab, NC_rhotheta_fab;
-    //amrex::FArrayBox NC_p_base_fab, NC_p_pert_fab, NC_p_surf_fab, NC_eta_fab, NC_phb_fab, NC_z_phy_fab, NC_rho_inv_pert_fab;
->>>>>>> 5eebef0d
 #ifdef ERF_USE_TERRAIN
     amrex::FArrayBox NC_PH_fab;
     amrex::FArrayBox NC_PHB_fab;
 #endif
-<<<<<<< HEAD
 #endif // ERF_USE_NETCDF
 
+    // FArrayBoxs for holding the data read from the wrfbdy NetCDF file
+    amrex::Vector<amrex::FArrayBox> bdy_data_xlo;
+    amrex::Vector<amrex::FArrayBox> bdy_data_xhi;
+    amrex::Vector<amrex::FArrayBox> bdy_data_ylo;
+    amrex::Vector<amrex::FArrayBox> bdy_data_yhi;
     // *** *** Variables for holding the data in input_sounding
     amrex::Vector<amrex::Real> z_inp_sound, theta_inp_sound, moisture_inp_sound, U_inp_sound, V_inp_sound;
     amrex::Real press_ref_inp_sound, theta_ref_inp_sound, dummy;
@@ -383,14 +380,10 @@
     amrex::Real
     interpolate_profile (const amrex::Vector<Real> &v1, const amrex::Vector<Real> &v2, const Real &var);
 
-=======
->>>>>>> 5eebef0d
-
-    // FArrayBoxs for holding the data read from the wrfbdy NetCDF file
-    amrex::Vector<amrex::FArrayBox> bdy_data_xlo;
-    amrex::Vector<amrex::FArrayBox> bdy_data_xhi;
-    amrex::Vector<amrex::FArrayBox> bdy_data_ylo;
-    amrex::Vector<amrex::FArrayBox> bdy_data_yhi;
+
+#ifdef ERF_USE_TERRAIN
+    // Define z_phys_nd on nodes using an analytical expression
+    void init_ideal_terrain(int lev);
 
     /*
      * Alternate data structure considering different dimensions of U, V, W, T on the planes
