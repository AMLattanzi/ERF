#ifndef ABLMOST_H
#define ABLMOST_H

#include <AMReX_Geometry.H>
#include <AMReX_ParmParse.H>
#include <AMReX_FArrayBox.H>
#include <AMReX_MultiFab.H>
#include <AMReX_iMultiFab.H>

#include <IndexDefines.H>
#include <ERF_Constants.H>
#include <MOSTAverage.H>
#include <MOSTStress.H>

/** Monin-Obukhov surface layer profile
 *
 * van der Laan, P., Kelly, M. C., & Sørensen, N. N. (2017). A new k-epsilon
 * model consistent with Monin-Obukhov similarity theory. Wind Energy,
 * 20(3), 479–489. https://doi.org/10.1002/we.2017
 *
 * Consistent with Dyer (1974) formulation from page 57, Chapter 2, Modeling
 * the vertical ABL structure in Modelling of Atmospheric Flow Fields,
 * Demetri P Lalas and Corrado F Ratto, January 1996,
 * https://doi.org/10.1142/2975.
 */
class ABLMost
{

public:

    // Constructor
    explicit ABLMost (const amrex::Vector<amrex::Geometry>& geom,
                      bool& use_exp_most,
                      amrex::Vector<amrex::Vector<amrex::MultiFab>>& vars_old,
                      amrex::Vector<std::unique_ptr<amrex::MultiFab>>& Theta_prim,
                      amrex::Vector<std::unique_ptr<amrex::MultiFab>>& Qv_prim,
                      amrex::Vector<std::unique_ptr<amrex::MultiFab>>& z_phys_nd,
                      amrex::Vector<amrex::Vector<std::unique_ptr<amrex::MultiFab>>>& sst_lev,
                      amrex::Vector<amrex::Vector<std::unique_ptr<amrex::iMultiFab>>>& lmask_lev,
                      amrex::Vector<amrex::Vector<amrex::MultiFab*>> lsm_data,
                      amrex::Vector<amrex::Vector<amrex::MultiFab*>> lsm_flux,
                      amrex::Vector<std::unique_ptr<amrex::MultiFab>>& Hwave,
                      amrex::Vector<std::unique_ptr<amrex::MultiFab>>& Lwave,
                      amrex::Vector<std::unique_ptr<amrex::MultiFab>>& eddyDiffs,
                      amrex::Real start_bdy_time = 0.0,
                      amrex::Real bdy_time_interval = 0.0)
    : m_exp_most(use_exp_most),
      m_start_bdy_time(start_bdy_time),
      m_bdy_time_interval(bdy_time_interval),
      m_geom(geom),
      m_ma(geom,vars_old,Theta_prim,Qv_prim,z_phys_nd)
    {
        // We have a moisture model if Qv_prim is a valid pointer
        use_moisture = (Qv_prim[0].get());

        // Get roughness
        amrex::ParmParse pp("erf");
        pp.query("most.z0", z0_const);

        // Specify how to compute the flux
        std::string flux_string{"moeng"};
        pp.query("most.flux_type", flux_string);
        if (flux_string == "donelan") {
            flux_type = FluxCalcType::DONELAN;
        } else if (flux_string == "moeng") {
            flux_type = FluxCalcType::MOENG;
        } else if (flux_string == "custom") {
            flux_type = FluxCalcType::CUSTOM;
        } else {
            amrex::Abort("Undefined MOST flux type!");
        }

        // Get surface temperature
        auto erf_st = pp.query("most.surf_temp", surf_temp);

        // Custom type user must specify the fluxes
        if (flux_type == FluxCalcType::CUSTOM) {
            theta_type = ThetaCalcType::HEAT_FLUX;
            pp.query("most.ustar", custom_ustar);
            pp.query("most.tstar", custom_tstar);
            pp.query("most.qstar", custom_qstar);
            if (custom_qstar != 0) {
                AMREX_ASSERT_WITH_MESSAGE(use_moisture, "Specified custom MOST qv flux without moisture model!");
            }
            amrex::Print() << "Using specified ustar, tstar, qstar for MOST = "
                << custom_ustar << " "
                << custom_tstar << " "
                << custom_qstar << std::endl;

        // Specify surface temperature or surface flux
        } else {
            if (erf_st) {
                theta_type = ThetaCalcType::SURFACE_TEMPERATURE;
                pp.query("most.surf_heating_rate", surf_heating_rate); // [K/h]
                surf_heating_rate = surf_heating_rate / 3600.0; // [K/s]
                if (pp.query("most.surf_temp_flux", surf_temp_flux)) {
                    amrex::Abort("Can only specify one of surf_temp_flux or surf_heating_rate");
                }
            } else {
                pp.query("most.surf_temp_flux", surf_temp_flux);
                if (pp.query("most.surf_heating_rate", surf_heating_rate)) {
                    amrex::Abort("Can only specify one of surf_temp_flux or surf_heating_rate");
                }
                if (std::abs(surf_temp_flux) > std::numeric_limits<amrex::Real>::epsilon()) {
                    theta_type = ThetaCalcType::HEAT_FLUX;
                } else {
                    theta_type = ThetaCalcType::ADIABATIC;
                }
            }
        }

        // Specify how to compute the flux
        std::string rough_string{"constant"};
        pp.query("most.roughness_type", rough_string);
        if (rough_string == "constant") {
            rough_type = RoughCalcType::CONSTANT;
        } else if (rough_string == "charnock") {
            rough_type = RoughCalcType::CHARNOCK;
            pp.query("most.charnock_constant",cnk_a);
        } else if (rough_string == "modified_charnock") {
            rough_type = RoughCalcType::MODIFIED_CHARNOCK;
            pp.query("most.modified_charnock_depth",depth);
        } else if (rough_string == "wave_coupled") {
            rough_type = RoughCalcType::WAVE_COUPLED;
        } else {
            amrex::Abort("Undefined MOST roughness type!");
        }

        // Size the MOST params for all levels
        int nlevs = m_geom.size();
        z_0.resize(nlevs);
        u_star.resize(nlevs);
        t_star.resize(nlevs);
        q_star.resize(nlevs);
        t_surf.resize(nlevs);
        olen.resize(nlevs);

        // Get pointers to SST and LANDMASK data
        m_sst_lev.resize(nlevs);
        m_lmask_lev.resize(nlevs);
        for (int lev(0); lev<nlevs; ++lev) {
            int nt_tot = sst_lev[lev].size();
            m_sst_lev[lev].resize(nt_tot);
            m_lmask_lev[lev].resize(nt_tot);
            for (int nt(0); nt<nt_tot; ++nt) {
                m_sst_lev[lev][nt]   = sst_lev[lev][nt].get();
                m_lmask_lev[lev][nt] = lmask_lev[lev][nt].get();
            }
        }

        // Get pointers to LSM data and Fluxes
        m_lsm_data_lev.resize(nlevs);
        m_lsm_flux_lev.resize(nlevs);
        for (int lev(0); lev<nlevs; ++lev) {
            int nvar = lsm_data[lev].size();
            m_lsm_data_lev[lev].resize(nvar);
            m_lsm_flux_lev[lev].resize(nvar);
            for (int n(0); n<nvar; ++n) {
                m_lsm_data_lev[lev][n] = lsm_data[lev][n];
                m_lsm_flux_lev[lev][n] = lsm_flux[lev][n];
            }
        }

        // Get pointers to wave data
        m_Hwave_lev.resize(nlevs);
        m_Lwave_lev.resize(nlevs);
        m_eddyDiffs_lev.resize(nlevs);
        for (int lev(0); lev<nlevs; ++lev) {
            m_Hwave_lev[lev] = Hwave[lev].get();
            m_Lwave_lev[lev] = Lwave[lev].get();
            m_eddyDiffs_lev[lev] = eddyDiffs[lev].get();
        }

        for (int lev = 0; lev < nlevs; lev++) {
            // Attributes for MFs and FABs
            //--------------------------------------------------------
            auto& mf = vars_old[lev][Vars::cons];
            // Create a 2D ba, dm, & ghost cells
            amrex::BoxArray ba  = mf.boxArray();
            amrex::BoxList bl2d = ba.boxList();
            for (auto& b : bl2d) {
                b.setRange(2,0);
            }
            amrex::BoxArray ba2d(std::move(bl2d));
            const amrex::DistributionMapping& dm = mf.DistributionMap();
            const int ncomp   = 1;
            amrex::IntVect ng = mf.nGrowVect(); ng[2]=0;

            // Z0 heights FAB
            //--------------------------------------------------------
            amrex::Box bx = amrex::grow(m_geom[lev].Domain(),ng);
            bx.setSmall(2,0);
            bx.setBig(2,0);
            z_0[lev].resize(bx,1);
            z_0[lev].setVal<amrex::RunOn::Device>(z0_const);

            // 2D MFs for U*, T*, T_surf
            //--------------------------------------------------------
            u_star[lev] = std::make_unique<amrex::MultiFab>(ba2d,dm,ncomp,ng);
            u_star[lev]->setVal(1.E34);

            t_star[lev] = std::make_unique<amrex::MultiFab>(ba2d,dm,ncomp,ng);
            t_star[lev]->setVal(1.E34);

            q_star[lev] = std::make_unique<amrex::MultiFab>(ba2d,dm,ncomp,ng);
            q_star[lev]->setVal(1.E34);

            olen[lev] = std::make_unique<amrex::MultiFab>(ba2d,dm,ncomp,ng);
            olen[lev]->setVal(1.E34);

            t_surf[lev] = std::make_unique<amrex::MultiFab>(ba2d,dm,ncomp,ng);

            // TODO: Do we want lsm_data to have theta at 0 index always?
            //       Do we want an external enum struct for indexing?
            if (m_sst_lev[lev][0] || m_lsm_data_lev[lev][0]) {
                // Valid SST or LSM data; t_surf set before computing fluxes (avoids extended lambda capture)
                theta_type = ThetaCalcType::SURFACE_TEMPERATURE;
            } else if (erf_st) {
                t_surf[lev]->setVal(surf_temp);
            } else {
                t_surf[lev]->setVal(0.0);
            }
        }// lev
    }

    void
    update_fluxes (const int& lev,
                   const amrex::Real& time,
                   int max_iters = 25);

    template <typename FluxIter>
    void
    compute_fluxes (const int& lev,
                    const int& max_iters,
                    const FluxIter& most_flux);

    void
    impose_most_bcs (const int& lev,
                     const amrex::Vector<amrex::MultiFab*>& mfs,
                     amrex::MultiFab* xzmom_flux, amrex::MultiFab* zxmom_flux,
                     amrex::MultiFab* yzmom_flux, amrex::MultiFab* zymom_flux,
                     amrex::MultiFab* heat_flux,
<<<<<<< HEAD
                     amrex::MultiFab* qv_flux,
                     amrex::MultiFab* eddyDiffs,
=======
>>>>>>> 649d4e7b
                     amrex::MultiFab* z_phys);

    template<typename FluxCalc>
    void
    compute_most_bcs (const int& lev,
                      const amrex::Vector<amrex::MultiFab*>& mfs,
                      amrex::MultiFab* xzmom_flux, amrex::MultiFab* zxmom_flux,
                      amrex::MultiFab* yzmom_flux, amrex::MultiFab* zymom_flux,
                      amrex::MultiFab* heat_flux,
<<<<<<< HEAD
                      amrex::MultiFab* qv_flux,
                      amrex::MultiFab* eddyDiffs,
=======
>>>>>>> 649d4e7b
                      amrex::MultiFab* z_phys,
                      const amrex::Real& dz_no_terrain,
                      const FluxCalc& flux_comp);

    void
    time_interp_sst (const int& lev,
                     const amrex::Real& time);

    void
    get_lsm_tsurf (const int& lev);

    void
    update_surf_temp (const amrex::Real& time)
    {
        if (surf_heating_rate != 0) {
            int nlevs = m_geom.size();
            for (int lev = 0; lev < nlevs; lev++)
            {
               t_surf[lev]->setVal(surf_temp + surf_heating_rate*time);
               amrex::Print() << "Surface temp at t=" << time
                   << ": "
                   << surf_temp + surf_heating_rate*time
                   << std::endl;
            }
        }
    }

    void
    update_mac_ptrs (const int& lev,
                     amrex::Vector<amrex::Vector<amrex::MultiFab>>& vars_old,
                     amrex::Vector<std::unique_ptr<amrex::MultiFab>>& Theta_prim,
                     amrex::Vector<std::unique_ptr<amrex::MultiFab>>& Qv_prim)
    { m_ma.update_field_ptrs(lev,vars_old,Theta_prim,Qv_prim); }

    const amrex::MultiFab*
    get_u_star (const int& lev) { return u_star[lev].get(); }

    const amrex::MultiFab*
    get_t_star (const int& lev) { return t_star[lev].get(); }

    const amrex::MultiFab*
    get_olen (const int& lev) { return olen[lev].get(); }

    const amrex::MultiFab*
    get_mac_avg (const int& lev, int comp) { return m_ma.get_average(lev,comp); }

    const amrex::MultiFab*
    get_t_surf (const int& lev) { return t_surf[lev].get(); }

    amrex::Real
    get_zref () {return m_ma.get_zref();}

    const amrex::FArrayBox*
    get_z0 (const int& lev) {return &z_0[lev];}

    enum struct FluxCalcType {
        MOENG = 0,      ///< Moeng functional form
        DONELAN,        ///< Donelan functional form
        CUSTOM          ///< Custom constant flux functional form
    };

    enum struct ThetaCalcType {
        ADIABATIC = 0,
        HEAT_FLUX,          ///< Heat-flux specified
        SURFACE_TEMPERATURE ///< Surface temperature specified
    };

    enum struct RoughCalcType {
        CONSTANT = 0,      ///< Constant z0
        CHARNOCK,
        MODIFIED_CHARNOCK,
        WAVE_COUPLED
    };

    FluxCalcType   flux_type{FluxCalcType::MOENG};
    ThetaCalcType theta_type{ThetaCalcType::ADIABATIC};
    RoughCalcType rough_type{RoughCalcType::CONSTANT};

private:
    bool use_moisture;
    bool m_exp_most = false;
    amrex::Real z0_const{0.1};
    amrex::Real surf_temp;
    amrex::Real surf_heating_rate{0};
    amrex::Real surf_temp_flux{0};
    amrex::Real custom_ustar{0};
    amrex::Real custom_tstar{0};
    amrex::Real custom_qstar{0};
    amrex::Real cnk_a{0.0185};
    amrex::Real depth{30.0};
    amrex::Real m_start_bdy_time;
    amrex::Real m_bdy_time_interval;
    amrex::Vector<amrex::Geometry>  m_geom;
    amrex::Vector<amrex::FArrayBox> z_0;

    MOSTAverage m_ma;
    amrex::Vector<std::unique_ptr<amrex::MultiFab>> u_star;
    amrex::Vector<std::unique_ptr<amrex::MultiFab>> t_star;
    amrex::Vector<std::unique_ptr<amrex::MultiFab>> q_star;
    amrex::Vector<std::unique_ptr<amrex::MultiFab>> olen;
    amrex::Vector<std::unique_ptr<amrex::MultiFab>> t_surf;

    amrex::Vector<amrex::Vector<amrex::MultiFab*>>  m_sst_lev;
    amrex::Vector<amrex::Vector<amrex::iMultiFab*>> m_lmask_lev;
    amrex::Vector<amrex::Vector<amrex::MultiFab*>>  m_lsm_data_lev;
    amrex::Vector<amrex::Vector<amrex::MultiFab*>>  m_lsm_flux_lev;
    amrex::Vector<amrex::MultiFab*>  m_Hwave_lev;
    amrex::Vector<amrex::MultiFab*>  m_Lwave_lev;
    amrex::Vector<amrex::MultiFab*>  m_eddyDiffs_lev;
};

#endif /* ABLMOST_H */<|MERGE_RESOLUTION|>--- conflicted
+++ resolved
@@ -240,11 +240,8 @@
                      amrex::MultiFab* xzmom_flux, amrex::MultiFab* zxmom_flux,
                      amrex::MultiFab* yzmom_flux, amrex::MultiFab* zymom_flux,
                      amrex::MultiFab* heat_flux,
-<<<<<<< HEAD
                      amrex::MultiFab* qv_flux,
                      amrex::MultiFab* eddyDiffs,
-=======
->>>>>>> 649d4e7b
                      amrex::MultiFab* z_phys);
 
     template<typename FluxCalc>
@@ -254,11 +251,8 @@
                       amrex::MultiFab* xzmom_flux, amrex::MultiFab* zxmom_flux,
                       amrex::MultiFab* yzmom_flux, amrex::MultiFab* zymom_flux,
                       amrex::MultiFab* heat_flux,
-<<<<<<< HEAD
                       amrex::MultiFab* qv_flux,
                       amrex::MultiFab* eddyDiffs,
-=======
->>>>>>> 649d4e7b
                       amrex::MultiFab* z_phys,
                       const amrex::Real& dz_no_terrain,
                       const FluxCalc& flux_comp);
