--- conflicted
+++ resolved
@@ -176,7 +176,7 @@
                     dtheta_dz = 0.5 * ( cell_data(i,j,k+1,RhoTheta_comp)/cell_data(i,j,k+1,Rho_comp)
                                       - cell_data(i,j,k-1,RhoTheta_comp)/cell_data(i,j,k-1,Rho_comp) )*dzInv;
                 }
-<<<<<<< HEAD
+              
                 /*
                 // Account for moist BV frequency
                 Real E  = cell_data(i,j,k,RhoKE_comp) / cell_data(i,j,k,Rho_comp);
@@ -196,10 +196,6 @@
                 // Only valid for dry BV frequency
                 Real E     = cell_data(i,j,k,RhoKE_comp) / cell_data(i,j,k,Rho_comp);
                 Real strat = l_abs_g * dtheta_dz * l_inv_theta0; // stratification
-=======
-                Real E              = cell_data(i,j,k,RhoKE_comp) / cell_data(i,j,k,Rho_comp);
-                Real stratification = l_abs_g * dtheta_dz * l_inv_theta0; // stratification
->>>>>>> 2e1e040d
                 Real length;
                 if (stratification <= eps) {
                     length = DeltaMsf;
